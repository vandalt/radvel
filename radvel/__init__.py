--- conflicted
+++ resolved
@@ -29,11 +29,7 @@
 __all__ = ['model', 'likelihood', 'posterior', 'mcmc', 'prior', 'utils',
          'fitting', 'report', 'cli', 'driver', 'gp']
 
-<<<<<<< HEAD
-__version__ = '1.4.9'
-=======
 __version__ = '1.4.10'
->>>>>>> 79ddcd32
 __package__ = __path__[0]
 
 MODULEDIR, filename = os.path.split(__file__)
