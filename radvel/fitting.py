import scipy.optimize
import numpy as np
import copy
import collections


def maxlike_fitting(post, verbose=True):
    """Maximum Likelihood Fitting

    Perform a maximum likelihood fit.

    Args:
        post (radvel.Posterior): Posterior object with initial guesses
        verbose (bool): (optional) Print messages and fitted values?

    Returns: radvel.Posterior : Posterior object with parameters
        updated their maximum likelihood values

    """

    post0 = copy.copy(post)
    if verbose:
        print("Initial loglikelihood = %f" % post0.logprob())
        print("Performing maximum likelihood fit...")

<<<<<<< HEAD
    res = scipy.optimize.minimize(
        post.neglogprob_array, post.get_vary_params(), method='Powell',
        options=dict(maxiter=200, maxfev=100000, xtol=1e-8)
    )
=======
    if [key for key in post0.params.keys() if key.startswith('gp_')]: # Nelder-Mead works better than Powell for GP Likelihoods
        res = optimize.minimize(
            post.neglogprob_array, post.get_vary_params(), method='Nelder-Mead',
            options=dict(maxiter=200, maxfev=100000, xatol=1e-8)
        ) 
    else:
        res = optimize.minimize(
            post.neglogprob_array, post.get_vary_params(), method='Powell',
            options=dict(maxiter=200, maxfev=100000, xtol=1e-8)
        )

    

>>>>>>> bb704445

    cpspost = copy.copy(post)
    cpsparams = post.params.basis.to_cps(post.params, noVary = True) # setting "noVary" assigns each new parameter a vary attribute
    cpspost.params.update(cpsparams)                                 # of '', for printing purposes
 
    if verbose:
        print("Final loglikelihood = %f" % post.logprob())
        print("Best-fit parameters:")
        print(cpspost)
        
    return post
    

def model_comp(post, verbose=False):
    """Model Comparison

    Fit for planets adding one at a time.  Save results as list of
    posterior objects.

    Args:
        post (radvel.Posterior): posterior object for final best-fit solution 
            with all planets
        verbose (bool): (optional) print out statistics
        
    Returns:

        list of dictionaries : List of dictionaries with fit
            statistics. Each value in the dictionary is a tuple with
            the statistic value as the first element and a description
            of that statistic in the second element.
    """
    ipost = copy.deepcopy(post)
    
    num_planets = post.likelihood.model.num_planets

    statsdict = []
    
    for n in range(num_planets+1):
        pdict = collections.OrderedDict()
        if verbose:
            print("Testing %d planet model.\n\n" % n)

        for par in post.params.keys():
            try:
                num = int(par[-1])
                if num > n:
                    if par.startswith('k') or par.startswith('logk'):
                        post.params[par].value = 0.0
                    post.params[par].vary = False
                else:
                    post.params[par].value = ipost.params[par].value
                    post.params[par].vary = ipost.params[par].vary
            except (ValueError, KeyError):
                pass

        for par in post.params:
            if par.startswith('jit'):
                post.params[par].vary = False
            
        post = maxlike_fitting(post, verbose=False)

        ndata = len(post.likelihood.y)
        nfree = len(post.get_vary_params())
        # chi = np.sum((post.likelihood.residuals()/post.likelihood.yerr)**2)
        chi = np.sum((post.likelihood.residuals()/post.likelihood.errorbars())**2)
        chi_red = chi / (ndata - nfree)

        if verbose:
            print(post)
            print("N_free = %d" % nfree)
            print("RMS = %4.2f" % np.std(post.likelihood.residuals()))
            print("logprob (jitter fixed) = %4.2f" % post.logprob())
            print("chi (jitter fixed) = %4.2f" % chi)
            print("chi_red (jitter fixed) = %4.2f" % chi_red)
            print("BIC (jitter fixed) = %4.2f" % post.bic())
        
        pdict['$N_{\\rm data}$'] = (ndata, 'number of measurements')
        pdict['$N_{\\rm free}$'] = (nfree, 'number of free parameters')
        pdict['RMS'] = (
            np.round(np.std(post.likelihood.residuals()), 2), 
            'RMS of residuals in m s$^{-1}$'
        )
        pdict['$\\chi^{2}$'] = (np.round(chi,2), "jitter fixed")
        pdict['$\\chi^{2}_{\\nu}$'] = (
            np.round(chi_red,2), "jitter fixed"
        )
        pdict['$\\ln{\\mathcal{L}}$'] = (
            np.round(post.logprob(),2), "natural log of the likelihood"
        )
        pdict['BIC'] = (
            np.round(post.bic(),2), 
            'Bayesian information criterion'
        )
        
        statsdict.append(pdict)

    return statsdict<|MERGE_RESOLUTION|>--- conflicted
+++ resolved
@@ -23,27 +23,11 @@
         print("Initial loglikelihood = %f" % post0.logprob())
         print("Performing maximum likelihood fit...")
 
-<<<<<<< HEAD
     res = scipy.optimize.minimize(
-        post.neglogprob_array, post.get_vary_params(), method='Powell',
+        post.neglogprob_array, post.get_vary_params(), method='Nelder-Mead',
         options=dict(maxiter=200, maxfev=100000, xtol=1e-8)
     )
-=======
-    if [key for key in post0.params.keys() if key.startswith('gp_')]: # Nelder-Mead works better than Powell for GP Likelihoods
-        res = optimize.minimize(
-            post.neglogprob_array, post.get_vary_params(), method='Nelder-Mead',
-            options=dict(maxiter=200, maxfev=100000, xatol=1e-8)
-        ) 
-    else:
-        res = optimize.minimize(
-            post.neglogprob_array, post.get_vary_params(), method='Powell',
-            options=dict(maxiter=200, maxfev=100000, xtol=1e-8)
-        )
-
     
-
->>>>>>> bb704445
-
     cpspost = copy.copy(post)
     cpsparams = post.params.basis.to_cps(post.params, noVary = True) # setting "noVary" assigns each new parameter a vary attribute
     cpspost.params.update(cpsparams)                                 # of '', for printing purposes
