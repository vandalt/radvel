--- conflicted
+++ resolved
@@ -112,8 +112,6 @@
         DataFrame: DataFrame containing the MCMC samples
     """
 
-<<<<<<< HEAD
-=======
     # check if one or more likelihoods are GPs
     if isinstance(post.likelihood, radvel.likelihood.CompositeLikelihood):
         check_gp = [like for like in post.likelihood.like_list if isinstance(like, radvel.likelihood.GPLikelihood)]
@@ -129,7 +127,6 @@
                       + " for more details. Running in serial with " + str(ensembles) + " ensembles.")
         serial = True
 
->>>>>>> 1e696093
     statevars.ensembles = ensembles
     statevars.nwalkers = nwalkers
     statevars.checkinterval = checkinterval
