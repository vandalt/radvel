--- conflicted
+++ resolved
@@ -29,11 +29,7 @@
         )
     ],
     entry_points={'console_scripts': ['radvel=radvel.cli:main']},
-<<<<<<< HEAD
     install_requires=[line.strip() for line in
                       open('requirements.txt', 'r').readlines()],
     include_package_data=True
-=======
-    install_requires=[line.strip() for line in open('requirements.txt', 'r').readlines()]
->>>>>>> 1e696093
 )